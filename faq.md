--- conflicted
+++ resolved
@@ -44,7 +44,6 @@
 }
 ```
 
-<<<<<<< HEAD
 ## GZip converter example
 You can use converters for modifying requests and responses.
 For example, to use GZip for post request you can write something like this:
@@ -55,13 +54,13 @@
   request = request.replace(body: gzip.encode(request.body));
   return request;
 }
-
 ...
 
 @FactoryConverter(request: compressRequest)
 @Post()
 Future<Response> postRequest(@Body() Map<String, String> data);
-=======
+```
+
 ## Mock ChopperClient for testing
 
 Chopper is built on top of `http` package.
@@ -107,7 +106,6 @@
   @Get(path: "/get")
   Future<Response> get(@Query() String url);
 }
->>>>>>> d48851f9
 ```
 
 ## Use Https certificate
