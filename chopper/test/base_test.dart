--- conflicted
+++ resolved
@@ -638,12 +638,6 @@
     chopper.dispose();
   });
 
-<<<<<<< HEAD
-  test('timeout', () async {
-    final httpClient = MockClient((http.Request req) async {
-      await Future.delayed(const Duration(minutes: 1));
-      return http.Response('ok', 200);
-=======
   test('Empty path gives no trailing slash', () async {
     final httpClient = MockClient((request) async {
       expect(
@@ -653,13 +647,40 @@
       expect(request.method, equals('GET'));
 
       return http.Response('get response', 200);
->>>>>>> 642667d9
     });
 
     final chopper = buildClient(httpClient);
     final service = chopper.getService<HttpTestService>();
 
-<<<<<<< HEAD
+    final _ = await service.getAll();
+  });
+
+  test('Slash in path gives a trailing slash', () async {
+    final httpClient = MockClient((request) async {
+      expect(
+        request.url.toString(),
+        equals('$baseUrl/test/'),
+      );
+      expect(request.method, equals('GET'));
+
+      return http.Response('get response', 200);
+    });
+
+    final chopper = buildClient(httpClient);
+    final service = chopper.getService<HttpTestService>();
+
+    final _ = await service.getAllWithTrailingSlash();
+  });
+
+  test('timeout', () async {
+    final httpClient = MockClient((http.Request req) async {
+      await Future.delayed(const Duration(minutes: 1));
+      return http.Response('ok', 200);
+    });
+
+    final chopper = buildClient(httpClient);
+    final service = chopper.getService<HttpTestService>();
+
     try {
       await service.getTest('1234').timeout(const Duration(seconds: 3));
     } catch (e) {
@@ -667,25 +688,5 @@
     }
 
     httpClient.close();
-=======
-    final _ = await service.getAll();
-  });
-
-  test('Slash in path gives a trailing slash', () async {
-    final httpClient = MockClient((request) async {
-      expect(
-        request.url.toString(),
-        equals('$baseUrl/test/'),
-      );
-      expect(request.method, equals('GET'));
-
-      return http.Response('get response', 200);
-    });
-
-    final chopper = buildClient(httpClient);
-    final service = chopper.getService<HttpTestService>();
-
-    final _ = await service.getAllWithTrailingSlash();
->>>>>>> 642667d9
   });
 }