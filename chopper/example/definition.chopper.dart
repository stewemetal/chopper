// GENERATED CODE - DO NOT MODIFY BY HAND

part of 'definition.dart';

// **************************************************************************
// ChopperGenerator
// **************************************************************************

class _$MyService extends MyService {
  _$MyService([ChopperClient client]) {
    if (client == null) return;
    this.client = client;
  }

  final definitionType = MyService;

  Future<Response> getResource(String id) {
    final $url = '/resources/$id';
    final $request = Request('GET', $url, client.baseUrl);
    return client.send<dynamic, dynamic>($request);
  }

  Future<Response<Map>> getMapResource(String id) {
    final $url = '/resources/';
    final $params = {'id': '$id'};
    final $headers = {'foo': 'bar'};
    final $request = Request('GET', $url, client.baseUrl,
        parameters: $params, headers: $headers);
    return client.send<Map, Map>($request);
  }

  Future<Response<List<Map>>> getListResources() {
    final $url = '/resources/resources';
    final $request = Request('GET', $url, client.baseUrl);
    return client.send<List<Map>, Map>($request);
  }

  Future<Response> postResourceUrlEncoded(String toto, String b) {
    final $url = '/resources/';
    final $body = {'a': '$toto', 'b': '$b'};
<<<<<<< HEAD
    final $request = new Request('POST', $url, client.baseUrl, body: $body);
=======
    final $request = Request('POST', $url, client.baseUrl, body: $body);
>>>>>>> 3fbbcc5c
    return client.send<dynamic, dynamic>($request);
  }

  Future<Response> postResources(Map a, Map b, String c) {
    final $url = '/resources/multi';
    final $parts = [
      PartValue<Map>('1', a),
      PartValue<Map>('2', b),
      PartValue<String>('3', c)
    ];
    final $request =
        Request('POST', $url, client.baseUrl, parts: $parts, multipart: true);
    return client.send<dynamic, dynamic>($request);
  }

  Future<Response> postFile(List<int> bytes) {
    final $url = '/resources/file';
    final $parts = [PartFile<List<int>>('file', bytes)];
    final $request =
        Request('POST', $url, client.baseUrl, parts: $parts, multipart: true);
    return client.send<dynamic, dynamic>($request);
  }
}<|MERGE_RESOLUTION|>--- conflicted
+++ resolved
@@ -38,11 +38,7 @@
   Future<Response> postResourceUrlEncoded(String toto, String b) {
     final $url = '/resources/';
     final $body = {'a': '$toto', 'b': '$b'};
-<<<<<<< HEAD
     final $request = new Request('POST', $url, client.baseUrl, body: $body);
-=======
-    final $request = Request('POST', $url, client.baseUrl, body: $body);
->>>>>>> 3fbbcc5c
     return client.send<dynamic, dynamic>($request);
   }
 
